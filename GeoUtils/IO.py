--- conflicted
+++ resolved
@@ -10,11 +10,8 @@
 from operator import itemgetter, methodcaller
 
 from GoTools import *
-<<<<<<< HEAD
 import scitools.filetable
-=======
 from GoTools.Preprocess import NaturalNodeNumbers
->>>>>>> d49ab08b
 
 def topologystring(geotype, name, patches, entries):
   xml = '  <set name="%s" type="%s">\n' % (name, geotype)
